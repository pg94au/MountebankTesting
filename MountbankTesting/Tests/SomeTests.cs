﻿using System.Net;
<<<<<<< HEAD
using System.Text;
=======
using System.Net.Http.Headers;
>>>>>>> b6280d4b
using DotNet.Testcontainers.Builders;
using DotNet.Testcontainers.Containers;
using FluentAssertions;
using MbDotNet;
using MbDotNet.Models;
using MbDotNet.Models.Predicates;
using MbDotNet.Models.Predicates.Fields;
using Microsoft.VisualStudio.TestTools.UnitTesting;
using Newtonsoft.Json;

namespace Tests
{
    [TestClass]
    public class SomeTests
    {
        // Set up Mountebank to run in a container.
        private static readonly IContainer Container = new ContainerBuilder()
            .WithImage("bbyars/mountebank")
            .WithPortBinding(2525, true)
            .WithPortBinding(8000, true)
            .WithWaitStrategy(Wait.ForUnixContainer().UntilPortIsAvailable(2525))
            .WithHostname("localhost")
            .WithEntrypoint("mb", "--debug")
            .Build();

        private static MountebankClient _mountebankClient;
        private readonly HttpClient _httpClient = new();


        [ClassInitialize]
        public static async Task StartMountebank(TestContext context)
        {
            // Start Mountebank container.
            await Container.StartAsync();

            _mountebankClient = new(new Uri($"http://{Container.Hostname}:{Container.GetMappedPublicPort(2525)}"));
        }

        [ClassCleanup]
        public static async Task StopMountebank()
        {
            // Stop Mountebank container.
            await Container.StopAsync();
        }

        [TestCleanup]
        public async Task ResetMountebank()
        {
            // Wipe everything that has been configured in Mountebank after each test.
            await _mountebankClient.DeleteAllImpostersAsync();
        }



        [TestMethod]
        public async Task SimpleNotFound()
        {
            var imposterPort = Container.GetMappedPublicPort(8000);

            // Simple stub that always returns 404.
            await _mountebankClient.CreateHttpImposterAsync(8000, imposter =>
            {
                imposter.AddStub().ReturnsStatus(HttpStatusCode.NotFound);
            });

            var request = new HttpRequestMessage(HttpMethod.Get, $"http://localhost:{imposterPort}/customers?id=123");

            var response = await _httpClient.SendAsync(request);

            response.StatusCode.Should().Be(HttpStatusCode.NotFound);
        }

        [TestMethod]
        public async Task GetJsonResponse()
        {
            var imposterPort = Container.GetMappedPublicPort(8000);

            // Stub that returns a JSON serialized JobStatus for the specified GET request.
            await _mountebankClient.CreateHttpImposterAsync(8000, "Job Service", imposter =>
            {
                imposter.AddStub()
                    .OnPathAndMethodEqual("/job/job1", Method.Get)
                    .ReturnsJson(HttpStatusCode.OK, new JobStatus { Id = "job1", Errors = 2, Warnings = 1, Deferred = false });
            });

            var request = new HttpRequestMessage(HttpMethod.Get, $"http://localhost:{imposterPort}/job/job1");
            var response = await _httpClient.SendAsync(request);

            response.StatusCode.Should().Be(HttpStatusCode.OK);
            
            var body = await response.Content.ReadAsStringAsync();

            var jobStatus = JsonConvert.DeserializeObject<JobStatus>(body);
            jobStatus.Should().NotBeNull();
            jobStatus!.Id.Should().Be("job1");
            jobStatus.Errors.Should().Be(2);
            jobStatus.Warnings.Should().Be(1);
            jobStatus.Deferred.Should().BeFalse();
        }

        [TestMethod]
        public async Task SimplePredicateMatching()
        {
            var imposterPort = Container.GetMappedPublicPort(8000);

            // Returns specified body only when the request body matches.
            await _mountebankClient.CreateHttpImposterAsync(8000, "Echo Service", imposter =>
            {
                imposter.AddStub()
                    .OnPathAndMethodEqual("/echo", Method.Post)
                    .On(new EqualsPredicate<HttpPredicateFields>(new HttpPredicateFields
                    {
                        RequestBody = "Bob"
                    }))
                    .ReturnsBody(HttpStatusCode.OK, "Hello, Bob!");
            });

            var response = await _httpClient.PostAsync($"http://localhost:{imposterPort}/echo", new StringContent("bob"));

            response.StatusCode.Should().Be(HttpStatusCode.OK);
            (await response.Content.ReadAsStringAsync()).Should().Be("Hello, Bob!");
        }

        [TestMethod]
        public async Task LoosePredicateMatching()
        {
            var imposterPort = Container.GetMappedPublicPort(8000);

            // Returns specified body only when the request body matches.
            await _mountebankClient.CreateHttpImposterAsync(8000, "Echo Service", imposter =>
            {
                imposter.AddStub()
                    .OnPathAndMethodEqual("/echo", Method.Post)
                    .On(new ContainsPredicate<HttpPredicateFields>(new HttpPredicateFields
                    {
                        RequestBody = "Bob"
                    }))
                    .ReturnsBody(HttpStatusCode.OK, "Hello, Bob!");
            });

            var response = await _httpClient.PostAsync($"http://localhost:{imposterPort}/echo", new StringContent("Hi, this is Bob!"));

            response.StatusCode.Should().Be(HttpStatusCode.OK);
            (await response.Content.ReadAsStringAsync()).Should().Be("Hello, Bob!");
        }

        [TestMethod]
        public async Task MultipleResponses()
        {
            var imposterPort = Container.GetMappedPublicPort(8000);

            await _mountebankClient.CreateHttpImposterAsync(8000, "Echo Service", imposter =>
            {
                // Stub that returns a rotating response each time it is called.
                imposter.AddStub()
                    .OnPathAndMethodEqual("/echo", Method.Post)
                    .On(new EqualsPredicate<HttpPredicateFields>(new HttpPredicateFields
                    {
                        RequestBody = "Bob"
                    }))
                    .ReturnsBody(HttpStatusCode.OK, "Hello, Bob!")
                    .ReturnsBody(HttpStatusCode.OK, "Greetings, Bob!");
            });

            var response = await _httpClient.PostAsync($"http://localhost:{imposterPort}/echo", new StringContent("Bob"));
            response.StatusCode.Should().Be(HttpStatusCode.OK);
            (await response.Content.ReadAsStringAsync()).Should().Be("Hello, Bob!");

            var response2 = await _httpClient.PostAsync($"http://localhost:{imposterPort}/echo", new StringContent("Bob"));
            response2.StatusCode.Should().Be(HttpStatusCode.OK);
            (await response2.Content.ReadAsStringAsync()).Should().Be("Greetings, Bob!");

            var response3 = await _httpClient.PostAsync($"http://localhost:{imposterPort}/echo", new StringContent("Bob"));
            response3.StatusCode.Should().Be(HttpStatusCode.OK);
            (await response3.Content.ReadAsStringAsync()).Should().Be("Hello, Bob!");
        }

        [TestMethod]
        public async Task MultipleStubsWithDefault()
        {
            var imposterPort = Container.GetMappedPublicPort(8000);

            await _mountebankClient.CreateHttpImposterAsync(8000, "Echo Service", imposter =>
            {
                // Stubs to return unique responses for different requests, with a default response.
                imposter.AddStub()
                    .OnPathAndMethodEqual("/echo", Method.Post)
                    .On(new EqualsPredicate<HttpPredicateFields>(new HttpPredicateFields
                    {
                        RequestBody = "Alice"
                    }))
                    .ReturnsBody(HttpStatusCode.OK, "Hello, Alice!");

                imposter.AddStub()
                    .OnPathAndMethodEqual("/echo", Method.Post)
                    .On(new EqualsPredicate<HttpPredicateFields>(new HttpPredicateFields
                    {
                        RequestBody = "Bob"
                    }))
                    .ReturnsBody(HttpStatusCode.OK, "Hello, Bob!");

                imposter.AddStub()
                    .ReturnsBody(HttpStatusCode.OK, "I don't know you!");
            });

            var response = await _httpClient.PostAsync($"http://localhost:{imposterPort}/echo", new StringContent("Alice"));
            response.StatusCode.Should().Be(HttpStatusCode.OK);
            (await response.Content.ReadAsStringAsync()).Should().Be("Hello, Alice!");

            var response2 = await _httpClient.PostAsync($"http://localhost:{imposterPort}/echo", new StringContent("Bob"));
            response2.StatusCode.Should().Be(HttpStatusCode.OK);
            (await response2.Content.ReadAsStringAsync()).Should().Be("Hello, Bob!");

            var response3 = await _httpClient.PostAsync($"http://localhost:{imposterPort}/echo", new StringContent("Charlie"));
            response3.StatusCode.Should().Be(HttpStatusCode.OK);
            (await response3.Content.ReadAsStringAsync()).Should().Be("I don't know you!");
        }

        [TestMethod]
<<<<<<< HEAD
        public async Task RecordBinaryPostedBody()
        {
            await MountebankClient.CreateHttpImposterAsync(8000, "Binary Post Service", imposter =>
            {
                imposter.AddStub()
                    .OnPathAndMethodEqual("/binary", Method.Post)
                    .ReturnsStatus(HttpStatusCode.OK);
                imposter.RecordRequests = true;
            });

            var response = await _httpClient.PostAsync("http://localhost:8000/binary", new ByteArrayContent(new byte[] { 0x01, 0x02, 0x03, (byte)'a', (byte)'b' }));
            response.StatusCode.Should().Be(HttpStatusCode.OK);

            var imposter = await MountebankClient.GetHttpImposterAsync(8000);

            var postedBody = imposter.Requests.First().Body;

            postedBody.Should().NotBeNull();

            var originalBytes = Encoding.UTF8.GetBytes(postedBody);

            originalBytes.Should().BeEquivalentTo(new byte[] { 0x01, 0x02, 0x03, (byte)'a', (byte)'b' });
=======
        public async Task RequireBearerTokenInAuthorizationHeader()
        {
            var imposterPort = Container.GetMappedPublicPort(8000);

            // Returns specified body only when the request body matches.
            var imposter = await _mountebankClient.CreateHttpImposterAsync(8000, "Echo Service", imposter =>
            {
                //imposter.RecordRequests = true;
                imposter.AddStub()
                    .OnPathAndMethodEqual("/echo", Method.Post)
                    .On(new EqualsPredicate<HttpPredicateFields>(new HttpPredicateFields
                    {
                        Headers = new Dictionary<string, object>
                        {
                            { "Authorization", "Bearer good" }
                        },
                        RequestBody = "Bob"
                    }))
                    .ReturnsBody(HttpStatusCode.OK, "Hello, Bob!");
                imposter.AddStub()
                    .OnPathAndMethodEqual("/echo", Method.Post)
                    .On(new EqualsPredicate<HttpPredicateFields>(new HttpPredicateFields
                    {
                        Headers = new Dictionary<string, object>
                        {
                            { "Authorization", "Bearer bad" }
                        },
                        RequestBody = "Bob"
                    }))
                    .ReturnsBody(HttpStatusCode.Unauthorized, "Go away!");
            });

            _httpClient.DefaultRequestHeaders.Authorization = new AuthenticationHeaderValue("Bearer", "good");
            var response = await _httpClient.PostAsync($"http://localhost:{imposterPort}/echo", new StringContent("bob"));

            response.StatusCode.Should().Be(HttpStatusCode.OK);
            (await response.Content.ReadAsStringAsync()).Should().Be("Hello, Bob!");

            var configuredImposter = await _mountebankClient.GetHttpImposterAsync(8000);
            configuredImposter.NumberOfRequests.Should().Be(1);
            configuredImposter.Stubs[0].Matches.Count.Should().Be(1);
            configuredImposter.Stubs[1].Matches.Count.Should().Be(0);
        }

        [TestMethod]
        public async Task FormBodyPredicateMatching()
        {
            var imposterPort = Container.GetMappedPublicPort(8000);

            // Returns specified body only when the request body matches.
            await _mountebankClient.CreateHttpImposterAsync(8000, "Foo Service", imposter =>
            {
                imposter.AddStub()
                    .OnPathAndMethodEqual("/api/foo", Method.Post)
                    .On(new EqualsPredicate<HttpPredicateFields>(new HttpPredicateFields
                    {
                        FormContent = new Dictionary<string, string>
                        {
                            { "x", "one" },
                            { "y", "two" },
                            { "z", "three" }
                        }
                    }))
                    .ReturnsBody(HttpStatusCode.OK, "Hello");
            });

            var response = await _httpClient.PostAsync($"http://localhost:{imposterPort}/api/foo", new FormUrlEncodedContent(
                new KeyValuePair<string, string>[]
                {
                    new("x", "one"),
                    new("y", "two"),
                    new("z", "three")
                }
            ));

            response.StatusCode.Should().Be(HttpStatusCode.OK);
            (await response.Content.ReadAsStringAsync()).Should().Be("Hello");
>>>>>>> b6280d4b
        }
    }
}<|MERGE_RESOLUTION|>--- conflicted
+++ resolved
@@ -1,9 +1,6 @@
 ﻿using System.Net;
-<<<<<<< HEAD
+using System.Net.Http.Headers;
 using System.Text;
-=======
-using System.Net.Http.Headers;
->>>>>>> b6280d4b
 using DotNet.Testcontainers.Builders;
 using DotNet.Testcontainers.Containers;
 using FluentAssertions;
@@ -223,30 +220,6 @@
         }
 
         [TestMethod]
-<<<<<<< HEAD
-        public async Task RecordBinaryPostedBody()
-        {
-            await MountebankClient.CreateHttpImposterAsync(8000, "Binary Post Service", imposter =>
-            {
-                imposter.AddStub()
-                    .OnPathAndMethodEqual("/binary", Method.Post)
-                    .ReturnsStatus(HttpStatusCode.OK);
-                imposter.RecordRequests = true;
-            });
-
-            var response = await _httpClient.PostAsync("http://localhost:8000/binary", new ByteArrayContent(new byte[] { 0x01, 0x02, 0x03, (byte)'a', (byte)'b' }));
-            response.StatusCode.Should().Be(HttpStatusCode.OK);
-
-            var imposter = await MountebankClient.GetHttpImposterAsync(8000);
-
-            var postedBody = imposter.Requests.First().Body;
-
-            postedBody.Should().NotBeNull();
-
-            var originalBytes = Encoding.UTF8.GetBytes(postedBody);
-
-            originalBytes.Should().BeEquivalentTo(new byte[] { 0x01, 0x02, 0x03, (byte)'a', (byte)'b' });
-=======
         public async Task RequireBearerTokenInAuthorizationHeader()
         {
             var imposterPort = Container.GetMappedPublicPort(8000);
@@ -324,7 +297,33 @@
 
             response.StatusCode.Should().Be(HttpStatusCode.OK);
             (await response.Content.ReadAsStringAsync()).Should().Be("Hello");
->>>>>>> b6280d4b
+        }
+
+        [TestMethod]
+        public async Task RecordBinaryPostedBody()
+        {
+            var imposterPort = Container.GetMappedPublicPort(8000);
+
+            await _mountebankClient.CreateHttpImposterAsync(8000, "Binary Post Service", imposter =>
+            {
+                imposter.AddStub()
+                    .OnPathAndMethodEqual("/binary", Method.Post)
+                    .ReturnsStatus(HttpStatusCode.OK);
+                imposter.RecordRequests = true;
+            });
+
+            var response = await _httpClient.PostAsync($"http://localhost:{imposterPort}/binary", new ByteArrayContent(new byte[] { 0x01, 0x02, 0x03, (byte)'a', (byte)'b' }));
+            response.StatusCode.Should().Be(HttpStatusCode.OK);
+
+            var imposter = await _mountebankClient.GetHttpImposterAsync(8000);
+
+            var postedBody = imposter.Requests.First().Body;
+
+            postedBody.Should().NotBeNull();
+
+            var originalBytes = Encoding.UTF8.GetBytes(postedBody);
+
+            originalBytes.Should().BeEquivalentTo(new byte[] { 0x01, 0x02, 0x03, (byte)'a', (byte)'b' });
         }
     }
 }